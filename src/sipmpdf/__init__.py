--- conflicted
+++ resolved
@@ -34,8 +34,5 @@
     except RuntimeError as e:
         print(e)
 
-<<<<<<< HEAD
-from . import functions, generate, kernel, pdf
-=======
-from . import functions, kernel, pdf
->>>>>>> 66b55104
+
+from . import functions, generate, kernel, pdf
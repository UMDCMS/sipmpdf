"""

kernel.py

Helper class to ensure that numpy and tensorflow has feature parity. As numpy is
easier more feature rich and easier to debug.

"""

# Place here to suppress warning message
import os

os.environ["TF_CPP_MIN_LOG_LEVEL"] = "2"

import warnings

import numpy
import scipy.special
import tensorflow
import zfit

# Additional names for numpy methods to map special function names. These should
# be simple 1-liner functions
__numpy_attr_map__ = {
    "loggamma": scipy.special.loggamma,
    "erf": scipy.special.erf,
    "reduce_max": numpy.max,
    "reduce_min": numpy.min,
    "toint32": lambda x: numpy.array(x).astype(numpy.int32),
    "tofloat64": lambda x: numpy.array(x).astype(numpy.float64),
    "make_array": lambda x: numpy.array(x),
}

_ = [setattr(numpy, k, v) for k, v in __numpy_attr_map__.items()]

# Additional names for tensorflow methods to special methods. These shold be
# simple 1-linear implementations.
__tensorflow_attr_map__ = {
    "loggamma": tensorflow.math.lgamma,
    "pi": tensorflow.constant(numpy.pi, tensorflow.float64),
    "toint32": lambda x: tensorflow.cast(x, tensorflow.int32),
    "tofloat64": lambda x: tensorflow.cast(x, tensorflow.float64),
    "ndim": tensorflow.rank,
    "make_array": lambda x: tensorflow.convert_to_tensor(x),
    "sum": tensorflow.math.reduce_sum,
    "power": tensorflow.math.pow,
}
_ = [setattr(tensorflow, k, v) for k, v in __tensorflow_attr_map__.items()]


class kernel_switch:
    def __init__(self, *args, **kwargs):
        args_list = [*args, *kwargs.values()]
        has_np = any([isinstance(x, numpy.ndarray) for x in args_list])
        has_tf = any(
            [
                (
                    isinstance(x, tensorflow.Tensor)
                    or isinstance(x, zfit.core.parameter.Parameter)
                )
                for x in args_list
            ]
        )
        if has_np and has_tf:
            warnings.warn(
                """
<<<<<<< HEAD
                Running both numpy and tensorflow arrays, we will use numpy.
                This may have performance penalties if you you are loading in
                large arrays!
                """,
=======
     Running both numpy and tensorflow arrays, we will use numpy. This may have
     performance penalties if you you are loading in large arrays!
     """,
>>>>>>> 66b55104
                UserWarning,
            )

        self._default_lib = tensorflow if (has_tf and not has_np) else numpy
<<<<<<< HEAD

    def __getattr__(self, attr_name):
        """
        Attempting to get an attribute by default it will search according to the
        default library
        """
        if hasattr(self._default_lib, attr_name):
            return getattr(self._default_lib, attr_name)

        # Additional searches for tensorflow
        if self._default_lib is tensorflow:
            if hasattr(self._default_lib.math, attr_name):
                return getattr(self._default_lib.math, attr_name)
            if hasattr(self._default_lib.experimental.numpy, attr_name):
                warnings.warn(
                    f"Using tensorflow.experimental.numpy.{attr_name}. Make sure the functionality has been implemented!"
                )
                return getattr(self._default_lib.experimental.numpy, attr_name)

        # Checking local implementations

        # Common implementation that has same syntax between numpy and
        # tensorflow and should be implemented as non-static method, as it
        # requires the _default_lib object to switch between kernels
        if self._default_lib is numpy:
            if hasattr(kernel_switch, "_np_" + attr_name):
                return getattr(kernel_switch, "_np_" + attr_name)
        if self._default_lib is tensorflow:
            if hasattr(kernel_switch, "_tf_" + attr_name):
                return getattr(kernel_switch, "_tf_" + attr_name)

        if hasattr(self, "_common_" + attr_name):
            return getattr(self, "_common_" + attr_name)
        else:
            raise AttributeError(
                f"Method {attr_name} not found in module {self._default_lib.__name__}! And has not been implemented by the helper class"
            )

    """
    Additional functions that are more simple 1-liners
    """
=======

    def __getattr__(self, attr_name):
        """
        Attempting to get an attribute by default it will search according to the
        default library
        """
        if hasattr(self._default_lib, attr_name):
            return getattr(self._default_lib, attr_name)

        # Additional searches for tensorflow
        if self._default_lib is tensorflow:
            if hasattr(self._default_lib.math, attr_name):
                return getattr(self._default_lib.math, attr_name)
            if hasattr(self._default_lib.experimental.numpy, attr_name):
                warnings.warn(
                    f"Using tensorflow.experimental.numpy.{attr_name}. Make sure the functionality has been implemented!"
                )
                return getattr(self._default_lib.experimental.numpy, attr_name)

        # Checking local implementations

        # Common implementation that has same syntax between numpy and tensorflow
        # (should be implemented as non-static method, as it requires the
        # _default_lib object to switch between kernels)
        if self._default_lib is numpy:
            if hasattr(kernel_switch, "_np_" + attr_name):
                return getattr(kernel_switch, "_np_" + attr_name)
        if self._default_lib is tensorflow:
            if hasattr(kernel_switch, "_tf_" + attr_name):
                return getattr(kernel_switch, "_tf_" + attr_name)

        if hasattr(self, "_common_" + attr_name):
            return getattr(self, "_common_" + attr_name)
        else:
            raise AttributeError(
                f"Method {attr_name} not found in module {self._default_lib.__name__}! And has not been implemented by the helper class"
            )

    """
  Additional functions that are more simple 1-liners
  """
>>>>>>> 66b55104

    def _common_repeat_axis0(self, array, n_repeat):
        """
        Extending the array at the outer-most dimension by repeating the content a
        specific number of times
        """
        return self._default_lib.repeat(
            array[self._default_lib.newaxis, ...], n_repeat, axis=0
        )

    @staticmethod
    def _np_local_index(arr, axis=0):
        return numpy.indices(numpy.shape(arr))[axis]

    _local_index_einsuminfo_ = {
        0: "",
        1: "a",
        2: "ab",
        3: "abc",
        4: "abcd",
        5: "abcde",
    }

    @staticmethod
    @tensorflow.function
    def _tf_local_index(arr, axis=0):
        if abs(axis) > 5:
            raise NotImplementedError(
                "No Implementations nested dimension great than 5"
            )

        # Getting the initial index
        index = tensorflow.range(0, tensorflow.shape(arr)[axis], dtype=arr.dtype)

        if axis >= 0:
            pre = kernel_switch._local_index_einsuminfo_[axis]
            return tensorflow.einsum(
                f"i,{pre}i...->{pre}i...", index, tensorflow.ones_like(arr)  #
            )
        else:
            post = kernel_switch._local_index_einsuminfo_[-(axis + 1)]
            return tensorflow.einsum(
                f"i,...i{post}->...i{post}", index, tensorflow.ones_like(arr)  #
            )
        raise NotImplementedError("Does not know hot to handled rank6 tensors!")


def expand_shape(np_tf_func):
    """
    Decorator to expanding all arrays to the one with the most complicate shape,
    this ensures all in the calculation will have compatible dimensions. Notice
    that this method is potentially memory intensive, so do not invoke unless it
    is necessary.
    """

    def _expand_shape_func(*args, **kwargs):
        kern = kernel_switch(*args, **kwargs)
        # Assuming we will be working with no-more than rank 5 tensors #
        # TODO: generalized arbitrary dimensions.
        args_shape = kern.make_array(
            [kern.pad(kern.shape(x), [(0, 5)])[:5] for x in [*args, *kwargs.values()]]
        )
        args_rank = kern.make_array([kern.ndim(x) for x in [*args, *kwargs.values()]])
        max_dim_index = kern.argmax(args_rank)
        max_dim_shape = args_shape[max_dim_index]
        max_dim_arr = kern.tofloat64(
            kern.ones(shape=kern.toint32(max_dim_shape[max_dim_shape != 0]))
        )
        args = [x * max_dim_arr for x in args]
        kwargs = {k: v * max_dim_arr for k, v in kwargs.items()}
        return np_tf_func(*args, **kwargs)

    return _expand_shape_func<|MERGE_RESOLUTION|>--- conflicted
+++ resolved
@@ -64,21 +64,15 @@
         if has_np and has_tf:
             warnings.warn(
                 """
-<<<<<<< HEAD
+
                 Running both numpy and tensorflow arrays, we will use numpy.
                 This may have performance penalties if you you are loading in
                 large arrays!
                 """,
-=======
-     Running both numpy and tensorflow arrays, we will use numpy. This may have
-     performance penalties if you you are loading in large arrays!
-     """,
->>>>>>> 66b55104
                 UserWarning,
             )
 
         self._default_lib = tensorflow if (has_tf and not has_np) else numpy
-<<<<<<< HEAD
 
     def __getattr__(self, attr_name):
         """
@@ -120,49 +114,6 @@
     """
     Additional functions that are more simple 1-liners
     """
-=======
-
-    def __getattr__(self, attr_name):
-        """
-        Attempting to get an attribute by default it will search according to the
-        default library
-        """
-        if hasattr(self._default_lib, attr_name):
-            return getattr(self._default_lib, attr_name)
-
-        # Additional searches for tensorflow
-        if self._default_lib is tensorflow:
-            if hasattr(self._default_lib.math, attr_name):
-                return getattr(self._default_lib.math, attr_name)
-            if hasattr(self._default_lib.experimental.numpy, attr_name):
-                warnings.warn(
-                    f"Using tensorflow.experimental.numpy.{attr_name}. Make sure the functionality has been implemented!"
-                )
-                return getattr(self._default_lib.experimental.numpy, attr_name)
-
-        # Checking local implementations
-
-        # Common implementation that has same syntax between numpy and tensorflow
-        # (should be implemented as non-static method, as it requires the
-        # _default_lib object to switch between kernels)
-        if self._default_lib is numpy:
-            if hasattr(kernel_switch, "_np_" + attr_name):
-                return getattr(kernel_switch, "_np_" + attr_name)
-        if self._default_lib is tensorflow:
-            if hasattr(kernel_switch, "_tf_" + attr_name):
-                return getattr(kernel_switch, "_tf_" + attr_name)
-
-        if hasattr(self, "_common_" + attr_name):
-            return getattr(self, "_common_" + attr_name)
-        else:
-            raise AttributeError(
-                f"Method {attr_name} not found in module {self._default_lib.__name__}! And has not been implemented by the helper class"
-            )
-
-    """
-  Additional functions that are more simple 1-liners
-  """
->>>>>>> 66b55104
 
     def _common_repeat_axis0(self, array, n_repeat):
         """
